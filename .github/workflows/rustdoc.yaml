--- conflicted
+++ resolved
@@ -1,22 +1,8 @@
-<<<<<<< HEAD
-name: rustdoc comments
-
-on: 
-  workflow_dispatch:
-
-# You may specify the type of PR that triggers the action
-  pull_request:
-      
-  #or
-  issue_comment: #issue_comments is writing @patchdog inside the issue body, which is encouraged, so actual discussions do not trigger it.
-
-=======
 name: Patchdog
 #Best resort is calling patchdog once, when last commit is pushed into HEAD branch
 on:
   issue_comment:
     types: [created]
->>>>>>> fd129e90
 
 env:
   CARGO_TERM_COLOR: always
