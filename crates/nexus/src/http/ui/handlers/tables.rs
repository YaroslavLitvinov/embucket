--- conflicted
+++ resolved
@@ -1,3 +1,4 @@
+use std::time::Instant;
 use crate::http::ui::models::errors::AppError;
 use crate::http::ui::models::properties::{
     Properties, Property, TableSettingsResponse, TableUpdatePropertiesPayload,
@@ -10,7 +11,6 @@
 use axum::{extract::Path, extract::State, extract::Multipart, Json};
 use catalog::models::{DatabaseIdent, TableIdent, WarehouseIdent};
 use iceberg::NamespaceIdent;
-use std::time::Instant;
 use utoipa::OpenApi;
 use uuid::Uuid;
 
@@ -166,7 +166,7 @@
 #[utoipa::path(
     post,
     path = "/ui/warehouses/{warehouseId}/databases/{databaseName}/tables/{tableName}/query",
-    // request_body = TableQueryRequest,
+    request_body = TableQueryRequest,
     operation_id = "tableQuery",
     tags = ["tables"],
     params(
@@ -180,6 +180,7 @@
         (status = 500, description = "Internal server error", body = AppError)
     )
 )]
+// Add time sql took
 pub async fn query_table(
     State(state): State<AppState>,
     Path((warehouse_id, database_name, table_name)): Path<(Uuid, String, String)>,
@@ -204,19 +205,6 @@
 }
 
 #[utoipa::path(
-<<<<<<< HEAD
-    post,
-    path = "/ui/warehouses/{warehouseId}/databases/{databaseName}/tables/{tableName}/upload",
-    operation_id = "tableUpload",
-    tags = ["tables"],
-    params(
-        ("warehouseId" = Uuid, Path, description = "Warehouse ID"),
-        ("databaseName" = Uuid, Path, description = "Database Name"),
-        ("tableName" = Uuid, Path, description = "Table name")
-    ),
-    responses(
-        (status = 200, description = "Returns result of the query", body = TableQueryResponse),
-=======
     get,
     path = "/ui/warehouses/{warehouseId}/databases/{databaseName}/tables/{tableName}/settings",
     operation_id = "getTableSettings",
@@ -265,12 +253,71 @@
     responses(
         (status = 200, description = "Get table", body = Table),
         (status = 404, description = "Not found", body = AppError),
->>>>>>> ac45a863
         (status = 422, description = "Unprocessable entity", body = AppError),
         (status = 500, description = "Internal server error", body = AppError)
     )
 )]
-<<<<<<< HEAD
+pub async fn update_table_properties(
+    State(state): State<AppState>,
+    Path((warehouse_id, database_name, table_name)): Path<(Uuid, String, String)>,
+    Json(payload): Json<TableUpdatePropertiesPayload>,
+) -> Result<Json<Table>, AppError> {
+    let warehouse = state
+        .control_svc
+        .get_warehouse(warehouse_id)
+        .await
+        .map_err(|e| {
+            let fmt = format!("{}: failed to get warehouse by id {}", e, warehouse_id);
+            AppError::new(e, fmt.as_str())
+        })?;
+    let profile = state
+        .control_svc
+        .get_profile(warehouse.storage_profile_id)
+        .await
+        .map_err(|e| {
+            let fmt = format!(
+                "{}: failed to get profile by id {}",
+                e, warehouse.storage_profile_id
+            );
+            AppError::new(e, fmt.as_str())
+        })?;
+    let table_ident = TableIdent {
+        database: DatabaseIdent {
+            warehouse: WarehouseIdent::new(warehouse.id),
+            namespace: NamespaceIdent::new(database_name.clone()),
+        },
+        table: table_name,
+    };
+    let table = state.get_table(&table_ident).await?;
+    let updated_table = state
+        .catalog_svc
+        .update_table(&profile, &warehouse, payload.to_commit(table, &table_ident))
+        .await
+        .map_err(|e| {
+            let fmt = format!("{}: failed to update table properties", e);
+            AppError::new(e, fmt.as_str())
+        })?;
+    let mut table: Table = updated_table.into();
+    table.with_details(warehouse_id, profile.into(), database_name);
+    Ok(Json(table.into()))
+}
+
+#[utoipa::path(
+    post,
+    path = "/ui/warehouses/{warehouseId}/databases/{databaseName}/tables/{tableName}/upload",
+    operation_id = "tableUpload",
+    tags = ["tables"],
+    params(
+        ("warehouseId" = Uuid, Path, description = "Warehouse ID"),
+        ("databaseName" = Uuid, Path, description = "Database Name"),
+        ("tableName" = Uuid, Path, description = "Table name")
+    ),
+    responses(
+        (status = 200, description = "Returns result of the query", body = TableQueryResponse),
+        (status = 422, description = "Unprocessable entity", body = AppError),
+        (status = 500, description = "Internal server error", body = AppError)
+    )
+)]
 pub async fn upload_data_to_table(
     State(state): State<AppState>,
     Path((warehouse_id, database_name, table_name)): Path<(Uuid, String, String)>,
@@ -293,49 +340,4 @@
         })?;
     }
     Ok(())
-=======
-pub async fn update_table_properties(
-    State(state): State<AppState>,
-    Path((warehouse_id, database_name, table_name)): Path<(Uuid, String, String)>,
-    Json(payload): Json<TableUpdatePropertiesPayload>,
-) -> Result<Json<Table>, AppError> {
-    let warehouse = state
-        .control_svc
-        .get_warehouse(warehouse_id)
-        .await
-        .map_err(|e| {
-            let fmt = format!("{}: failed to get warehouse by id {}", e, warehouse_id);
-            AppError::new(e, fmt.as_str())
-        })?;
-    let profile = state
-        .control_svc
-        .get_profile(warehouse.storage_profile_id)
-        .await
-        .map_err(|e| {
-            let fmt = format!(
-                "{}: failed to get profile by id {}",
-                e, warehouse.storage_profile_id
-            );
-            AppError::new(e, fmt.as_str())
-        })?;
-    let table_ident = TableIdent {
-        database: DatabaseIdent {
-            warehouse: WarehouseIdent::new(warehouse.id),
-            namespace: NamespaceIdent::new(database_name.clone()),
-        },
-        table: table_name,
-    };
-    let table = state.get_table(&table_ident).await?;
-    let updated_table = state
-        .catalog_svc
-        .update_table(&profile, &warehouse, payload.to_commit(table, &table_ident))
-        .await
-        .map_err(|e| {
-            let fmt = format!("{}: failed to update table properties", e);
-            AppError::new(e, fmt.as_str())
-        })?;
-    let mut table: Table = updated_table.into();
-    table.with_details(warehouse_id, profile.into(), database_name);
-    Ok(Json(table.into()))
->>>>>>> ac45a863
 }